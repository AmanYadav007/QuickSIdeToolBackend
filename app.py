--- conflicted
+++ resolved
@@ -226,31 +226,6 @@
                             new_annots.append(annot)
                         else:
                             page_links_removed += 1
-<<<<<<< HEAD
-                    
-                    # Replace the /Annots array or delete it if empty
-                    if len(new_annots) > 0:
-                        page.Annots = new_annots
-                    else:
-                        del page.Annots # Remove the key if no annotations remain
-                
-                links_removed += page_links_removed
-                pages_processed += 1
-                
-                # Log progress for large PDFs
-                if total_pages > 20 and pages_processed % 5 == 0:
-                    progress = (pages_processed / total_pages) * 100
-                    logging.info(f"Remove Links: Progress {progress:.1f}% - {pages_processed}/{total_pages} pages, {links_removed} links removed")
-
-        # Optimized PDF saving with compression
-        output_pdf = io.BytesIO()
-        
-        # Use optimized save settings for better performance
-        pdf.save(
-            output_pdf,
-            compress_streams=True,  # Enable stream compression
-            linearize=True  # Linearize for faster loading
-=======
                     
                     # Replace the /Annots array or delete it if empty
                     if len(new_annots) > 0:
@@ -307,7 +282,7 @@
 
 
 # ADVANCED PDF LINK REMOVER ENDPOINT (ultra-fast processing)
-@app.route('/remove-pdf-links-advanced', methods=['POST'])
+@app.route('/remove-pdf-links-advanced', methods=['POST', 'OPTIONS'])
 def remove_pdf_links_advanced():
     """
     Advanced PDF link removal with maximum performance optimizations:
@@ -317,6 +292,14 @@
     - Advanced link detection
     - Progress tracking
     """
+    # Handle CORS preflight requests
+    if request.method == 'OPTIONS':
+        response = jsonify({'status': 'ok'})
+        response.headers.add('Access-Control-Allow-Origin', '*')
+        response.headers.add('Access-Control-Allow-Headers', 'Content-Type,Authorization')
+        response.headers.add('Access-Control-Allow-Methods', 'GET,PUT,POST,DELETE,OPTIONS')
+        return response
+    
     if 'file' not in request.files:
         logging.error("Advanced Remove Links: No file part in the request.")
         return jsonify({"error": "No file part in the request."}), 400
@@ -481,237 +464,6 @@
             linearize=True,
             preserve_pdfa=True,  # Preserve PDF/A compliance
             fix_metadata=True    # Fix metadata issues
->>>>>>> c9aa777e
-        )
-        
-        output_pdf.seek(0)
-        
-<<<<<<< HEAD
-        # Calculate processing time and statistics
-        processing_time = time.time() - start_time
-        file_size_mb = len(output_pdf.getvalue()) / (1024 * 1024)
-        
-        logging.info(f"Remove Links: Successfully processed '{file.filename}' - "
-                    f"{links_removed} links removed from {pages_processed} pages "
-                    f"in {processing_time:.2f}s, output size: {file_size_mb:.2f}MB")
-=======
-        # Calculate final statistics
-        processing_time = time.time() - start_time
-        file_size_mb = len(output_pdf.getvalue()) / (1024 * 1024)
-        original_size_mb = len(file_content) / (1024 * 1024)
-        compression_ratio = ((original_size_mb - file_size_mb) / original_size_mb) * 100 if original_size_mb > 0 else 0
-        
-        # Performance metrics
-        pages_per_second = pages_processed / processing_time if processing_time > 0 else 0
-        links_per_second = links_removed / processing_time if processing_time > 0 else 0
-        
-        logging.info(f"Advanced Remove Links: Successfully processed '{file.filename}' - "
-                    f"{links_removed} links removed from {pages_processed} pages "
-                    f"in {processing_time:.2f}s ({pages_per_second:.1f} pages/s, {links_per_second:.1f} links/s) "
-                    f"Size: {original_size_mb:.2f}MB → {file_size_mb:.2f}MB ({compression_ratio:.1f}% reduction)")
->>>>>>> c9aa777e
-
-        return send_file(
-            output_pdf,
-            mimetype='application/pdf',
-            as_attachment=True,
-            download_name=f"links_removed_{file.filename}"
-        )
-
-    except pikepdf.PdfError as e:
-        logging.error(f"Advanced Remove Links: Error reading PDF file '{file.filename}': {e}")
-        return jsonify({"error": f"Failed to read PDF for link removal: {str(e)}. It might be corrupted or malformed."}), 400
-    except MemoryError as e:
-<<<<<<< HEAD
-        logging.error(f"Memory error processing large PDF '{file.filename}': {e}")
-=======
-        logging.error(f"Advanced Remove Links: Memory error processing large PDF '{file.filename}': {e}")
->>>>>>> c9aa777e
-        return jsonify({"error": "PDF is too large to process. Please try with a smaller file or split it into smaller parts."}), 413
-    except Exception as e:
-        logging.error(f"Advanced Remove Links: Error processing PDF '{file.filename}': {e}", exc_info=True)
-        return jsonify({"error": f"Failed to remove links from PDF: An unexpected server error occurred: {str(e)}. It might be corrupted or complex."}), 500
-
-
-# ADVANCED PDF LINK REMOVER ENDPOINT (ultra-fast processing)
-@app.route('/remove-pdf-links-advanced', methods=['POST', 'OPTIONS'])
-def remove_pdf_links_advanced():
-    """
-    Advanced PDF link removal with maximum performance optimizations:
-    - Parallel processing simulation
-    - Memory-efficient batch processing
-    - Smart caching
-    - Advanced link detection
-    - Progress tracking
-    """
-    # Handle CORS preflight requests
-    if request.method == 'OPTIONS':
-        response = jsonify({'status': 'ok'})
-        response.headers.add('Access-Control-Allow-Origin', '*')
-        response.headers.add('Access-Control-Allow-Headers', 'Content-Type,Authorization')
-        response.headers.add('Access-Control-Allow-Methods', 'GET,PUT,POST,DELETE,OPTIONS')
-        return response
-    
-    if 'file' not in request.files:
-        logging.error("Advanced Remove Links: No file part in the request.")
-        return jsonify({"error": "No file part in the request."}), 400
-
-    file = request.files['file']
-
-    if file.filename == '':
-        logging.error("Advanced Remove Links: No selected file.")
-        return jsonify({"error": "No selected file."}), 400
-    if not file.filename.lower().endswith('.pdf'):
-        logging.error(f"Advanced Remove Links: Invalid file type uploaded: {file.filename}")
-        return jsonify({"error": "Invalid file type. Only PDF files are accepted."}), 400
-
-    try:
-        import time
-        import hashlib
-        from concurrent.futures import ThreadPoolExecutor
-        import threading
-        
-        start_time = time.time()
-        
-        # Create file hash for caching (if implemented)
-        file.stream.seek(0)
-        file_content = file.read()
-        file_hash = hashlib.md5(file_content).hexdigest()[:16]
-        
-        file.stream.seek(0)
-        pdf = pikepdf.Pdf.open(file.stream)
-
-        if pdf.is_encrypted:
-            logging.warning(f"Advanced Remove Links: Attempt to remove links from encrypted PDF '{file.filename}'.")
-            return jsonify({"error": "Failed to remove links: PDF is encrypted. Unlock it first."}), 400
-
-        # Get PDF statistics
-        total_pages = len(pdf.pages)
-        total_annotations = 0
-        estimated_links = 0
-        
-        # Pre-scan for statistics and optimization
-        for page in pdf.pages:
-            if '/Annots' in page and isinstance(page.Annots, pikepdf.Array):
-                total_annotations += len(page.Annots)
-                # Quick estimate of links
-                for annot in page.Annots:
-                    if (annot.get('/Subtype') == '/Link' or 
-                        (annot.get('/A') and annot.A.get('/S') in ('/URI', '/GoTo', '/Launch', '/Named'))):
-                        estimated_links += 1
-
-        logging.info(f"Advanced Remove Links: Processing '{file.filename}' - "
-                    f"{total_pages} pages, {total_annotations} annotations, ~{estimated_links} links")
-
-        # Optimize batch size based on PDF size and complexity
-        if total_pages < 10:
-            batch_size = total_pages
-        elif total_pages < 50:
-            batch_size = 5
-        else:
-            batch_size = 10
-
-        # Thread-safe counters
-        links_removed = 0
-        pages_processed = 0
-        lock = threading.Lock()
-
-        def process_page_batch(page_indices):
-            """Process a batch of pages with optimized link removal"""
-            nonlocal links_removed, pages_processed
-            batch_links_removed = 0
-            batch_pages_processed = 0
-            
-            for page_idx in page_indices:
-                try:
-                    page = pdf.pages[page_idx]
-                    page_links_removed = 0
-                    
-                    # Check if '/Annots' exists and is an Array
-                    if '/Annots' in page and isinstance(page.Annots, pikepdf.Array):
-                        new_annots = pikepdf.Array()
-                        
-                        # Ultra-fast link detection with optimized patterns
-                        for annot in page.Annots:
-                            is_link = False
-                            
-                            # Pattern 1: Direct subtype check (fastest)
-                            if annot.get('/Subtype') == '/Link':
-                                is_link = True
-                            # Pattern 2: Action-based detection
-                            elif annot.get('/A'):
-                                action = annot.A
-                                action_type = action.get('/S')
-                                if action_type in ('/URI', '/GoTo', '/Launch', '/Named', '/SubmitForm', '/ResetForm'):
-                                    is_link = True
-                                # Check for URI in action
-                                elif action.get('/URI') or '/URI' in str(action):
-                                    is_link = True
-                            # Pattern 3: Highlight and border patterns
-                            elif (annot.get('/H') == 'N' or 
-                                  annot.get('/Border') or 
-                                  annot.get('/C')):  # Color indicates interactive element
-                                # Additional check to confirm it's a link
-                                if '/URI' in str(annot) or '/GoTo' in str(annot):
-                                    is_link = True
-                            # Pattern 4: String pattern matching (fallback)
-                            elif any(pattern in str(annot) for pattern in ['/URI', '/GoTo', 'http', 'www.', 'mailto:']):
-                                is_link = True
-                            
-                            if not is_link:
-                                new_annots.append(annot)
-                            else:
-                                page_links_removed += 1
-                        
-                        # Replace the /Annots array or delete it if empty
-                        if len(new_annots) > 0:
-                            page.Annots = new_annots
-                        else:
-                            del page.Annots
-                    
-                    batch_links_removed += page_links_removed
-                    batch_pages_processed += 1
-                    
-                except Exception as e:
-                    logging.warning(f"Error processing page {page_idx}: {e}")
-                    batch_pages_processed += 1
-            
-            # Thread-safe update of counters
-            with lock:
-                links_removed += batch_links_removed
-                pages_processed += batch_pages_processed
-
-        # Process pages in optimized batches
-        page_batches = []
-        for batch_start in range(0, total_pages, batch_size):
-            batch_end = min(batch_start + batch_size, total_pages)
-            page_batches.append(list(range(batch_start, batch_end)))
-
-        # Use ThreadPoolExecutor for parallel processing simulation
-        # Note: pikepdf operations are not thread-safe, so we simulate parallel processing
-        # by processing batches sequentially but with optimized algorithms
-        for batch in page_batches:
-            process_page_batch(batch)
-            
-            # Progress logging for large PDFs
-            if total_pages > 20 and pages_processed % 10 == 0:
-                progress = (pages_processed / total_pages) * 100
-                elapsed = time.time() - start_time
-                estimated_total = (elapsed / pages_processed) * total_pages
-                remaining = estimated_total - elapsed
-                
-                logging.info(f"Advanced Remove Links: Progress {progress:.1f}% - "
-                           f"{pages_processed}/{total_pages} pages, {links_removed} links removed, "
-                           f"ETA: {remaining:.1f}s")
-
-        # Ultra-optimized PDF saving
-        output_pdf = io.BytesIO()
-        
-        # Use maximum optimization settings
-        pdf.save(
-            output_pdf,
-            compress_streams=True,
-            linearize=True
         )
         
         output_pdf.seek(0)
